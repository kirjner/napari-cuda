--- conflicted
+++ resolved
@@ -73,35 +73,6 @@
         visual = MarkersNode()
         super().__init__(visual)
 
-<<<<<<< HEAD
-        # Save the marker coordinates
-        self._coords = coords
-
-        # Save the marker style params
-        try:
-            self._size = np.broadcast_to(size, self._coords.shape)
-        except:
-            try:
-                self._size = np.broadcast_to(size, self._coords.shape[::-1]).T
-            except:
-                raise ValueError("Size is not compatible for broadcasting")
-        self._size_original = size
-
-
-        self._symbol = symbol
-        self._edge_width = edge_width
-        self._edge_width_rel = edge_width_rel
-        self._edge_color = edge_color
-        self._face_color = face_color
-        self._scaling = scaling
-        self._marker_types = marker_types
-        self._colors = get_color_names()
-        self._n_dimensional = n_dimensional
-
-        # update flags
-        self._need_display_update = False
-        self._need_visual_update = False
-=======
         # Freeze refreshes
         with self.freeze_refresh():
             # Save the marker coordinates
@@ -115,13 +86,13 @@
             self.edge_color = edge_color
             self.face_color = face_color
             self.scaling = scaling
+            self.n_dimensional = n_dimensional
             self._marker_types = marker_types
             self._colors = get_color_names()
 
             # update flags
             self._need_display_update = False
             self._need_visual_update = False
->>>>>>> 703a07ec
 
             self.name = 'markers'
             self._qt = QtMarkersLayer(self)
